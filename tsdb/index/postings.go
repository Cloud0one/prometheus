--- conflicted
+++ resolved
@@ -568,11 +568,7 @@
 		switch {
 		case it.Next():
 			ph = append(ph, it)
-<<<<<<< HEAD
-		} else if it.Err() != nil {
-=======
 		case it.Err() != nil:
->>>>>>> 69155c6b
 			return &mergedPostings{err: it.Err()}, true
 		}
 	}
@@ -706,13 +702,7 @@
 			rp.fok = rp.full.Next()
 			return true
 		}
-
-<<<<<<< HEAD
-		fcur, rcur := rp.full.At(), rp.remove.At()
-		switch {
-=======
 		switch fcur, rcur := rp.full.At(), rp.remove.At(); {
->>>>>>> 69155c6b
 		case fcur < rcur:
 			rp.cur = fcur
 			rp.fok = rp.full.Next()
