// Copyright 2013 The Prometheus Authors
// Licensed under the Apache License, Version 2.0 (the "License");
// you may not use this file except in compliance with the License.
// You may obtain a copy of the License at
//
// http://www.apache.org/licenses/LICENSE-2.0
//
// Unless required by applicable law or agreed to in writing, software
// distributed under the License is distributed on an "AS IS" BASIS,
// WITHOUT WARRANTIES OR CONDITIONS OF ANY KIND, either express or implied.
// See the License for the specific language governing permissions and
// limitations under the License.

package httputil

import (
	"crypto/tls"
	"crypto/x509"
	"fmt"
	"io/ioutil"
	"net/http"
	"strings"
	"time"

	"github.com/prometheus/prometheus/config"
)

// NewClient returns a http.Client using the specified http.RoundTripper.
func NewClient(rt http.RoundTripper) *http.Client {
	return &http.Client{Transport: rt}
}

// NewClientFromConfig returns a new HTTP client configured for the
// given config.HTTPClientConfig.
func NewClientFromConfig(cfg config.HTTPClientConfig) (*http.Client, error) {
	tlsConfig, err := NewTLSConfig(cfg.TLSConfig)
	if err != nil {
		return nil, err
	}
	disableKeepAlives := true // hard-coded default unless overridden in config
	if cfg.KeepAlive != nil {
		disableKeepAlives = !*cfg.KeepAlive
	}
	// The only timeout we care about is the configured scrape timeout.
	// It is applied on request. So we leave out any timings here.
	var rt http.RoundTripper = &http.Transport{
<<<<<<< HEAD
		Proxy:              http.ProxyURL(cfg.ProxyURL.URL),
		MaxIdleConns:       10000,
		DisableKeepAlives:  false,
		TLSClientConfig:    tlsConfig,
		DisableCompression: true,
		// 5 minutes is typically above the maximum sane scrape interval. So we can
		// use keepalive for all configurations.
		IdleConnTimeout: 5 * time.Minute,
=======
		Proxy:             http.ProxyURL(cfg.ProxyURL.URL),
		DisableKeepAlives: disableKeepAlives,
		TLSClientConfig:   tlsConfig,
>>>>>>> 9c475b95
	}

	// If a bearer token is provided, create a round tripper that will set the
	// Authorization header correctly on each request.
	bearerToken := string(cfg.BearerToken)
	if len(bearerToken) == 0 && len(cfg.BearerTokenFile) > 0 {
		b, err := ioutil.ReadFile(cfg.BearerTokenFile)
		if err != nil {
			return nil, fmt.Errorf("unable to read bearer token file %s: %s", cfg.BearerTokenFile, err)
		}
		bearerToken = strings.TrimSpace(string(b))
	}

	if len(bearerToken) > 0 {
		rt = NewBearerAuthRoundTripper(bearerToken, rt)
	}

	if cfg.BasicAuth != nil {
		rt = NewBasicAuthRoundTripper(cfg.BasicAuth.Username, string(cfg.BasicAuth.Password), rt)
	}

	// Return a new client with the configured round tripper.
	return NewClient(rt), nil
}

type bearerAuthRoundTripper struct {
	bearerToken string
	rt          http.RoundTripper
}

// NewBearerAuthRoundTripper adds the provided bearer token to a request unless the authorization
// header has already been set.
func NewBearerAuthRoundTripper(bearer string, rt http.RoundTripper) http.RoundTripper {
	return &bearerAuthRoundTripper{bearer, rt}
}

func (rt *bearerAuthRoundTripper) RoundTrip(req *http.Request) (*http.Response, error) {
	if len(req.Header.Get("Authorization")) == 0 {
		req = cloneRequest(req)
		req.Header.Set("Authorization", "Bearer "+rt.bearerToken)
	}

	return rt.rt.RoundTrip(req)
}

type basicAuthRoundTripper struct {
	username string
	password string
	rt       http.RoundTripper
}

// NewBasicAuthRoundTripper will apply a BASIC auth authorization header to a request unless it has
// already been set.
func NewBasicAuthRoundTripper(username, password string, rt http.RoundTripper) http.RoundTripper {
	return &basicAuthRoundTripper{username, password, rt}
}

func (rt *basicAuthRoundTripper) RoundTrip(req *http.Request) (*http.Response, error) {
	if len(req.Header.Get("Authorization")) != 0 {
		return rt.rt.RoundTrip(req)
	}
	req = cloneRequest(req)
	req.SetBasicAuth(rt.username, rt.password)
	return rt.rt.RoundTrip(req)
}

// cloneRequest returns a clone of the provided *http.Request.
// The clone is a shallow copy of the struct and its Header map.
func cloneRequest(r *http.Request) *http.Request {
	// Shallow copy of the struct.
	r2 := new(http.Request)
	*r2 = *r
	// Deep copy of the Header.
	r2.Header = make(http.Header)
	for k, s := range r.Header {
		r2.Header[k] = s
	}
	return r2
}

// NewTLSConfig creates a new tls.Config from the given config.TLSConfig.
func NewTLSConfig(cfg config.TLSConfig) (*tls.Config, error) {
	tlsConfig := &tls.Config{InsecureSkipVerify: cfg.InsecureSkipVerify}

	// If a CA cert is provided then let's read it in so we can validate the
	// scrape target's certificate properly.
	if len(cfg.CAFile) > 0 {
		caCertPool := x509.NewCertPool()
		// Load CA cert.
		caCert, err := ioutil.ReadFile(cfg.CAFile)
		if err != nil {
			return nil, fmt.Errorf("unable to use specified CA cert %s: %s", cfg.CAFile, err)
		}
		caCertPool.AppendCertsFromPEM(caCert)
		tlsConfig.RootCAs = caCertPool
	}

	if len(cfg.ServerName) > 0 {
		tlsConfig.ServerName = cfg.ServerName
	}
	// If a client cert & key is provided then configure TLS config accordingly.
	if len(cfg.CertFile) > 0 && len(cfg.KeyFile) > 0 {
		cert, err := tls.LoadX509KeyPair(cfg.CertFile, cfg.KeyFile)
		if err != nil {
			return nil, fmt.Errorf("unable to use specified client cert (%s) & key (%s): %s", cfg.CertFile, cfg.KeyFile, err)
		}
		tlsConfig.Certificates = []tls.Certificate{cert}
	}
	tlsConfig.BuildNameToCertificate()

	return tlsConfig, nil
}<|MERGE_RESOLUTION|>--- conflicted
+++ resolved
@@ -37,27 +37,17 @@
 	if err != nil {
 		return nil, err
 	}
-	disableKeepAlives := true // hard-coded default unless overridden in config
-	if cfg.KeepAlive != nil {
-		disableKeepAlives = !*cfg.KeepAlive
-	}
 	// The only timeout we care about is the configured scrape timeout.
 	// It is applied on request. So we leave out any timings here.
 	var rt http.RoundTripper = &http.Transport{
-<<<<<<< HEAD
 		Proxy:              http.ProxyURL(cfg.ProxyURL.URL),
-		MaxIdleConns:       10000,
+		MaxIdleConns:       20000,
 		DisableKeepAlives:  false,
 		TLSClientConfig:    tlsConfig,
 		DisableCompression: true,
 		// 5 minutes is typically above the maximum sane scrape interval. So we can
 		// use keepalive for all configurations.
 		IdleConnTimeout: 5 * time.Minute,
-=======
-		Proxy:             http.ProxyURL(cfg.ProxyURL.URL),
-		DisableKeepAlives: disableKeepAlives,
-		TLSClientConfig:   tlsConfig,
->>>>>>> 9c475b95
 	}
 
 	// If a bearer token is provided, create a round tripper that will set the
